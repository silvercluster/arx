--- conflicted
+++ resolved
@@ -126,16 +126,10 @@
                                                       manager.getDataGeneralized().getHeader(),
                                                       config.getInternalConfiguration());
 
-<<<<<<< HEAD
-            // Create output handle
-            ((DataHandleInput)handle).setLocked(true);
-            return new ARXResult(handle.getRegistry(),
-=======
 			// Create output handle
 	        ((DataHandleInput)handle).setLocked(true);
             return new ARXResult(ARXAnonymizer.this,
                                  handle.getRegistry(),
->>>>>>> cf45415d
                                  this.manager,
                                  this.checker,
                                  handle.getDefinition(),
